import VehicleStatus from '../vehiclestatus';

/**
 * Class representing the journey of a vehicle
 */
export default class VehicleJourney {
  /**
   * Vehicle journey constructor
   * @param  {string} code - Reference code
   * @param  {JourneyPattern} journeyPattern - Journey pattern which the journey belongs to
   * @param  {Array.<Date>} times - List of times of arrival at each stop
   * @param  {Object.<string, {
   *   distances: Array.<number>,
   *   times: Array.<Date>,
   *   vehicleNumber: number
   *  }>} realtime - Realtime data of the journey for each vehicle
   * @param  {boolean} cancelled - Whether the journey was cancelled
   */
  constructor(code, journeyPattern, times, realtime, cancelled) {
    this.code = code;
    this.journeyPattern = journeyPattern;
    this.times = times;
    this.rt = realtime;
    this.cancelled = cancelled;

    // Compute static schedule as (time, distance) object pairs array
    this.staticSchedule = this.journeyPattern.distances
      .map((distance, index) => ({
        distance,
        // The times array is double the length of the distances array,
        // because we have for each stop the arrival and departure time.
        time: this.times[index * 2],
      }));
  }

  /**
   * Check if real time data is available
   * @return {boolean} - True if real time data is available, false otherwise
   */
  get isRealTime() {
    return typeof this.rt !== 'undefined' && Object.keys(this.rt).length !== 0;
  }

  /**
   * Compute the minimum and maximum time of the trip
   * @return {{first: Date, last: Date}} - First and last times of this journey

   */
  get firstAndLastTimes() {
    if (this.isRealTime) {
      // Extract first and last realtime time for each vehicle
      const combinedFirstAndLast = Object.values(this.rt)
        .filter(({ times }) => times.length > 0)
        .map(({ times }) => ({ first: times[0], last: times[times.length - 1] }));

      // Compute first and last realtime time for all vehicles
      const firstRTtime = Math.min(...combinedFirstAndLast
        .map(vehicleCombinedFL => vehicleCombinedFL.first));
      const lastRTtime = Math.max(...combinedFirstAndLast
        .map(vehicleCombinedFL => vehicleCombinedFL.last));

      return {
        first: Math.min(firstRTtime, this.times[0]),
        last: Math.max(lastRTtime, this.times[this.times.length - 1]),
      };
    }

    // If no realtime data is available, use static data
    return {
      first: this.times[0],
      last: this.times[this.times.length - 1],
    };
  }

  get tripLabel() {
    if (this.isRealTime) {
      /* TODO: Temporary workaround, we should have all blocks */
      const firstRt = this.rt[Object.keys(this.rt)[0]];
      return `${this.journeyPattern.line.code} - ${(firstRt.blockNumber !== undefined ? firstRt.blockNumber : '?')} (${firstRt.vehicleNumber})`;
    }
    return `${this.journeyPattern.line.code}`;
  }

  /**
   * Check if given a specific time, the journey is active
   * @param  {Date}  time - Time
   * @return {boolean} - True if the journey is active, false otherwise
   */
  isActive(time) {
    // If realtime data is available, the trip is considered active
    // if at least one of the vehicles is active
    if (this.isRealTime) {
      return Object.values(this.rt).some(({ times }) => times[0] <= time
        && time <= times[times.length - 1]);
    }

    return (this.times[0] <= time && time <= this.times[this.times.length - 1]);
  }

  /**
   * Given a distance and a time, decided the status of the vehicle compared to the static schedule
   * @param  {Date} time - Time
   * @param  {number} distance - Distance along route
   * @return {string} - Status of the vehicle
   */
  vehicleStatusComparedToSchedule(time, distance) {
    // Go over all the segments that make up the trip, looking for the segment in which
    // the vehicle is currently in in terms of distance traveled
    for (let i = 0; i < this.staticSchedule.length - 1; i += 1) {
      const { time: timeStop1, distance: distanceStop1 } = this.staticSchedule[i];
      const { time: timeStop2, distance: distanceStop2 } = this.staticSchedule[i + 1];

      const timeSeconds = time.getTime() / 1000;
      const timeStop1Seconds = timeStop1.getTime() / 1000;
      const timeStop2Seconds = timeStop2.getTime() / 1000;

      // If the distance traveled by the vehicle is between the start and end distances
      // of the current segment, we can decide its status
      if (distanceStop1 <= distance && distance <= distanceStop2) {
        // Compute the theoretical time that the vehicle should have to be on time
        // having traveled the current distance
        const theoreticalTime = (((timeStop2Seconds - timeStop1Seconds)
                                  / (distanceStop2 - distanceStop1)) * (distance - distanceStop1))
                                + timeStop1Seconds;
        // Compare theoretical time with actual time and decide the status of the vehicle
        if (timeSeconds < theoreticalTime - 15) {
          return VehicleStatus.EARLY;
        } if (theoreticalTime - 15 <= timeSeconds && timeSeconds <= theoreticalTime + 120) {
          return VehicleStatus.ONTIME;
        }
        return VehicleStatus.LATE;
      }
    }

    // It could be that we don't find a segment that includes the position of the
    // vehicle in terms of distance. In that case signal it
    return VehicleStatus.UNDEFINED;
  }

  /**
   * Computes the realtime positions information of the vehicles belonging to this journey
   * @return {Array.<{
   *           vehicleNumber: number,
   *           blockNumber: number,
   *           positions: {time: Date, distanceSinceLastStop: number, distanceFromStart: number,
   *           status: string, prognosed: boolean}
   *          }>} - List of enriched realtime position info
   */
  get realTimeData() {
    if (!this.isRealTime) return [];

    // Extract array of static schedule distances at each stop
    const staticDistances = this.journeyPattern.distances;

<<<<<<< HEAD
    return Object.values(this.rt).map(({ vehicleNumber, blockNumber, times, distances }) => ({
      vehicleNumber,
      blockNumber,
=======
    return Object.values(this.rt).map(({ vehicleNumber, times, distances, markers }) => ({
      vehicleNumber,
      markers,
>>>>>>> 1cc1a395
      // Enrich the vehicles position data with the distance since the last stop
      // and the index of that stop, as well as the status compared to the schedule
      positions: times.map((time, index) => {
        const distance = distances[index];
        let lastStopIndex;
        let distanceSinceLastStop;

        // If the current distance is smaller or equal than the distance of the last stop
        // (typically they're both 0) then the last stop is the first one and the distance is 0
        if (distance <= staticDistances[0]) {
          lastStopIndex = 0;
          distanceSinceLastStop = 0;
        // If the distance is greater than the distance of the last stop of the journey, then
        // use the one-to-last stop of the journey as the last stop and the distance between the
        // last and one-to-last stops as distance from the last stop
        } else if (distance >= staticDistances[staticDistances.length - 1]) {
          lastStopIndex = staticDistances.length - 2;
          distanceSinceLastStop = staticDistances[staticDistances.length - 1]
                                  - staticDistances[staticDistances.length - 2];
        } else {
          // Else, scan the schedule to see in which link the vehicle currently is and compute
          // the last stop index and distance from last stop consequently
          for (let i = 0; i < staticDistances.length - 1; i += 1) {
            if (staticDistances[i] <= distance && distance < staticDistances[i + 1]) {
              lastStopIndex = i;
              distanceSinceLastStop = distance - staticDistances[i];
              break;
            }
          }
        }

        return {
          time,
          distanceSinceLastStop,
          distanceFromStart: distance,
          lastStopIndex,
          status: this.vehicleStatusComparedToSchedule(time, distance),
          prognosed: time > new Date(),
        };
      }),
    }));
  }

  /**
   * Get the position information of the vehicles of the trip at a given time
   * @param  {Date} time - Time
   * @param  {Object.<string, StopsLink>} stopsLinks - Network project definition
   * @return {Array.<{
   *   vehicleNumber: number,
   *   position: Point,
   *   distance: number,
   *   status: string,
   *   prognosed: boolean,
   *  }>} - Position info for all the vehicles, see description
   */
  getPositionsAtTime(time, stopsLinks) {
    const getDistanceGivenSchedule = (schedule) => {
      // Special cases:
      // - if there is only one stop in the schedule, use the distance of that stop as approximation
      if (schedule.length === 1) {
        return schedule[0].distance;
      // - if the time asked for is smaller than the time of departure at the first stop of the
      //   trip, approximate the distance with the distance of the first stop
      } if (time <= schedule[0].time) {
        return schedule[0].distance;
      // - if the time asked for is smaller than the time of arrival at the last stop of the trip,
      //   approximate  the distance with the distance of the last stop
      } if (time >= schedule[schedule.length - 1].time) {
        return schedule[schedule.length - 1].distance;
      }

      // If we didn't fall in one of the previous cases, it means that the time asked is the
      // between the time of departure at the first stop and time of arrival at the last stop,
      // and there are at least 2 stops in the schedule
      let previousStopSchedule;
      let nextStopSchedule;

      for (let i = 0; i < schedule.length - 1; i += 1) {
        previousStopSchedule = schedule[i];
        nextStopSchedule = schedule[i + 1];
        if (previousStopSchedule.time <= time && time < nextStopSchedule.time) {
          // Compute percentage of time between previous and next stop by interpolation
          const percentage = (time - previousStopSchedule.time)
                             / (nextStopSchedule.time - previousStopSchedule.time);

          // Use the percentage to compute the actual distance of the vehicle by correspondence
          // to the distance list
          const distance = previousStopSchedule.distance
            + (percentage * (nextStopSchedule.distance - previousStopSchedule.distance));

          return distance;
        }
      }

      // We should never get here, it's just to make the linter happy
      return 0;
    };

    if (this.isRealTime) {
      return Object.values(this.rt)
        // Filter out actually-not-realtime vehicles
        .filter(({ times, distances }) => times.length > 0 && distances.length > 0)
        .map(({ vehicleNumber, times, distances }) => {
          const distance = getDistanceGivenSchedule(times.map((_time, index) => ({ time: _time,
            distance: distances[index] })));

          return {
            vehicleNumber,
            position: this.getPositionFromDistance(distance, stopsLinks),
            distance,
            status: this.vehicleStatusComparedToSchedule(time, distance),
            prognosed: time > new Date(),
          };
        });
    }

    const distance = getDistanceGivenSchedule(this.staticSchedule);

    return [{
      vehicleNumber: -1, // Use fictitious vehicle number for static data
      distance,
      position: this.getPositionFromDistance(distance, stopsLinks),
      status: VehicleStatus.UNDEFINED,
      prognosed: false,
    }];
  }

  /**
   * Given a distance along the route and a network definition object,
   * compute the position of the vehicle
   * @param  {number} distance - Distance along the route
   * @param  {Object.<String, StopsLink>} stopsLinks - Network definition object
   * @return {Point} - Position of the vehicle
   */
  getPositionFromDistance(distance, stopsLinks) {
    const { stops, distances } = this.journeyPattern;

    let lastStopIndex = -1;
    for (let i = 0; i < distances.length - 1; i += 1) {
      if (distances[i] <= distance && distance <= distances[i + 1]) {
        lastStopIndex = i;
        break;
      }
    }

    // Get the codes of the previous and next stop of the tripData in the journey pattern
    const previousStop = stops[lastStopIndex];
    const nextStop = stops[lastStopIndex + 1];

    // Percentage of the distance between the previous and the next stop that is completed
    const percentage = (distance - distances[lastStopIndex])
                       / (distances[lastStopIndex + 1] - distances[lastStopIndex]);

    // Get segment of the network on which the vehicle is now
    const stopsLink = stopsLinks[`${previousStop.code}|${nextStop.code}`];

    return stopsLink.getPointAlongStopAreasSegmenyByPercentage(percentage);
  }
}<|MERGE_RESOLUTION|>--- conflicted
+++ resolved
@@ -152,15 +152,11 @@
     // Extract array of static schedule distances at each stop
     const staticDistances = this.journeyPattern.distances;
 
-<<<<<<< HEAD
-    return Object.values(this.rt).map(({ vehicleNumber, blockNumber, times, distances }) => ({
+    return Object.values(this.rt).map(({ vehicleNumber, blockNumber, times,
+      distances, markers }) => ({
       vehicleNumber,
       blockNumber,
-=======
-    return Object.values(this.rt).map(({ vehicleNumber, times, distances, markers }) => ({
-      vehicleNumber,
       markers,
->>>>>>> 1cc1a395
       // Enrich the vehicles position data with the distance since the last stop
       // and the index of that stop, as well as the status compared to the schedule
       positions: times.map((time, index) => {
