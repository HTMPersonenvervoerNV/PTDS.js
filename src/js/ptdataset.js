--- conflicted
+++ resolved
@@ -14,12 +14,8 @@
  * Class representing a public transport dataset
  */
 export default class PTDataset {
-<<<<<<< HEAD
-  constructor(inputData, referenceDate) {
+  constructor(inputData, referenceDate, markerData) {
     this.updateUrl = inputData.updateUrl;
-=======
-  constructor(inputData, referenceDate, markerData) {
->>>>>>> 1cc1a395
     this.referenceDate = referenceDate;
     Object.assign(this, PTDataset.computeStopsAndStopAreas(inputData.scheduledStopPoints));
     Object.assign(this, this.computeLinesJourneyPatterns(inputData.journeyPatterns));
@@ -228,7 +224,6 @@
     );
   }
 
-<<<<<<< HEAD
   /**
    * Update raw vehicle journey realtime data into an existing VehicleJourney object,
    * fetch each object indexed by their code for fast lookup and update that object
@@ -238,8 +233,8 @@
     for (const [code, { realtime, cancelled }] of Object.entries(_vehicleJourneys)) {
       // Convert time in seconds since noon minus 12h to Date object
       for (const rtVehicle of Object.values(realtime)) {
-        rtVehicle.times = rtVehicle.times.map(time =>
-          TimeUtils.secondsToDateObject(time, this.referenceDate));
+        rtVehicle.times = rtVehicle.times.map(time => TimeUtils
+          .secondsToDateObject(time, this.referenceDate));
       }
 
       const vehicleJourney = this.vehicleJourneys[code];
@@ -248,7 +243,13 @@
         vehicleJourney.cancelled = cancelled;
       }
     }
-=======
+  }
+
+  /**
+   * Transform the time used in the markers into Java Date.
+   * @param  {Object} markers Raw marker data
+   * @return {Object} - Enriched markers data
+   */
   computeMarkers(markers) {
     return markers.map(({ id, reference, time, message, url }) => ({
       id,
@@ -257,6 +258,5 @@
       message,
       url,
     }));
->>>>>>> 1cc1a395
   }
 }