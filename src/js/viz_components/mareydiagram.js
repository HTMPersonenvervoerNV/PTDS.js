import { timeParse, timeFormat } from 'd3-time-format';
import { scaleLinear, scaleTime } from 'd3-scale';
import { axisLeft, axisTop, axisRight } from 'd3-axis';
import { timeMinute, timeSecond } from 'd3-time';
import { select, mouse, event as d3event } from 'd3-selection';
import { line } from 'd3-shape';
import { zoom, zoomIdentity } from 'd3-zoom';
import { brushY } from 'd3-brush';
import { flatten } from 'lodash';

const d3 = Object.assign({}, {
  timeParse,
  timeFormat,
  scaleLinear,
  scaleTime,
  axisLeft,
  axisTop,
  axisRight,
  timeMinute,
  mouse,
  select,
  line,
  zoom,
  brushY,
  timeSecond,
  zoomIdentity,
});

/**
 * This class manages the Marey diagram visualization.
 */
export default class MareyDiagram {
  /**
   *
   * @param {Object} journeyPatternMix - Information to draw on the diagram
   * @param {{diagram: Object, scroll: Object, stopSelection: Object}} svgGroups - SVG groups
   *   for the diagram, the scroll and the stop selection
   * @param {Object} dims - Dimensions of the diagram
   * @param {Function} changeCallback - Callback for the time change
   */
  constructor(journeyPatternMix, svgGroups, dims, changeCallback) {
    this.journeyPatternMix = journeyPatternMix;
    this.g = svgGroups;
    this.dims = dims;

    // Compute information needed to draw the trips
    this.trips = this.computeTrips();
    // Perform initial set-up of the diagram
    this.initialSetup(changeCallback);
    // Draw the trips in the diagram
    this.drawTrips();
  }

  /**
   * Updates the current dataset in the Marey diagram, and redraw.
   * TODO: investigate if we could improve the update speed by only updating realtime.
   */
  update() {
    this.trips = this.computeTrips();
    this.drawTrips();
  }

  /**
   * Computes the time boundaries for the diagram, looking at the fist and last time of
   * all the trips of all the journey patterns displayed
   */
  computeTimeBoundaries() {
    const allJourneyPatterns = [
      this.journeyPatternMix.referenceJP,
      ...this.journeyPatternMix.otherJPs.map(({ journeyPattern }) => journeyPattern),
    ];

    let minTime = allJourneyPatterns[0].firstAndLastTimes.first;
    let maxTime = allJourneyPatterns[0].firstAndLastTimes.last;

    for (const journeyPattern of allJourneyPatterns) {
      const { firstAndLastTimes: { first, last } } = journeyPattern;
      if (first < minTime) minTime = first;
      if (last > maxTime) maxTime = last;
    }

    this.minTime = minTime;
    this.maxTime = maxTime;
  }

  /**
   * Initial setup of the visualization, including SVG group creation,
   * scales creation, axes and timeline drawing.
   * @param  {Function} changeCallback - Callback for the timeline change event
   */
  initialSetup(changeCallback) {
    // Time formatter for the timeline tooltip
    this.timelineTimeFormat = d3.timeFormat('%H:%M:%S');

    this.computeTimeBoundaries();

    // Expand the time boundaries by 10 minutes to improve readability of the diagram
    this.minTime = d3.timeMinute.offset(this.minTime, -10);
    this.maxTime = d3.timeMinute.offset(this.maxTime, +10);

    // Rectangle that clips the trips, so that when we zoom they don't
    // end up outside of the main diagram
    this.g.diagram.append('clipPath')
      .attr('id', 'clip-path')
      .append('rect')
      .attr('y', -60)
      .attr('width', this.dims.marey.innerWidth)
      .attr('height', this.dims.marey.innerHeight + 60);
    this.g.diagram.append('clipPath')
      .attr('id', 'clip-path-trips')
      .append('rect')
      .attr('width', this.dims.marey.innerWidth)
      .attr('height', this.dims.marey.innerHeight);

    // Line generator for the static schedule of a trip
    this.tripLineGenerator = d3.line()
      .x(({ distance }) => this.xScale(distance))
      .y(({ time }) => this.yScale(time));

    // Overlay to capture mouse events (movement of the timeline, zoom/pan)
    this.overlay = this.g.diagram.append('rect')
      .attr('class', 'overlay-mouse')
      .attr('width', this.dims.marey.innerWidth)
      .attr('height', this.dims.marey.innerHeight);

    this.createScales();
    this.createGroups();
    this.drawXAxis();
    this.drawYAxes();

    this.createTimeline(changeCallback);
    this.zoomAndBrushSetup();
  }

  /**
   * Number of seconds in the selected domain of the Marey diagram
   * @return {Number} - Seconds in selected domain of the Marey diagram
   */
  get secondsInSelectedDomain() {
    const ySelectedDomain = this.yScale.domain();
    return (ySelectedDomain[1] - ySelectedDomain[0]) / 1000;
  }

  /**
   * Time formatter for the ticks of the y axis
   * By default formats the time in HH:MM but when zoomed in
   * so that the time interval shown is smaller than 15 minutes
   * it formats it in HH:MM:SS, i.e. displaying also the seconds.
   * @return {Function} - Time formatter
   */
  get yAxisTimeFormatter() {
    if (this.secondsInSelectedDomain < 15 * 60) return d3.timeFormat('%H:%M:%S');
    return d3.timeFormat('%H:%M');
  }

  /**
   * Set up the zoom and brush behaviours
   */
  zoomAndBrushSetup() {
    // Since we haven't selected a range yet, this will get the domain of the entire day
    const minutesInTotalDomain = Math.floor(this.secondsInSelectedDomain / 60);
    this.zoomBehaviour = d3.zoom()
      // Base maximum zoom on the number of minutes in the domain for the current day.
      // The 1.6667 constant is empirically determined so that at the maximum zoom level
      // the granularity is seconds.
      .scaleExtent([1, minutesInTotalDomain * 1.6667])
      .extent([[0, 0], [this.dims.marey.innerWidth, this.dims.marey.innerHeight]])
      .translateExtent([[0, 0], [this.dims.marey.innerWidth, this.dims.marey.innerHeight]])
      // We encapsulate this.zoomed in a closure so that we don't lose the "this" context
      .on('zoom', () => { this.zoomed(); });
    // Attach zoom behaviour to SVG group
    this.g.diagram.call(this.zoomBehaviour);

    this.brushBehaviour = d3.brushY()
      .extent([[-10, 0], [10, this.dims.mareyScroll.height]])
      // Same as above
      .on('brush end', () => { this.brushed(); });

    // Select the first two hours in the domain in the beginning
    let [initialEndTime] = this.yScrollScale.domain();
    initialEndTime.setHours(initialEndTime.getHours() + 2);
    // If the total domain is less than two hours, select the entire domain
    if (initialEndTime > this.yScrollScale.domain()[1]) {
      [, initialEndTime] = this.yScrollScale.domain();
    }

    // Attach brush behaviour to SVG group and set initial selection
    this.g.scroll
      .call(this.brushBehaviour)
      .call(this.brushBehaviour.move, [0, this.yScrollScale(initialEndTime)]);

    this.stopSelectionBehavior = d3.brushY()
      .extent([[-10, 0], [10, this.dims.mareyStopSelection.height]])
      .on('end', () => { this.brushedStops(); });

    this.g.stopSelection
      .call(this.stopSelectionBehavior)
      .call(this.stopSelectionBehavior.move, [0, this.yStopSelScale.range()[1]]);
  }

  /**
   * Handle the brush selection
   */
  brushed() {
    // When the zoom event is triggered, the zoom handler triggers a brush event to sync
    // the two parts, but we don't want to handle the brush as usual in that case
    if (d3event.sourceEvent && d3event.sourceEvent.type === 'zoom') return;

    // Get the brush selection
    const { selection } = d3event;

    // If the selection is empty, select the full range
    if (!selection) {
      this.g.scroll.call(
        this.brushBehaviour.move,
        this.yScrollScale.range(),
      );
      return;
    }

    // Make it impossible to perform a 0px selection
    if (selection[0] === selection[1]) {
      this.g.scroll.call(
        this.brushBehaviour.move,
        [selection[0], selection[0] + 1],
      );
      return;
    }

    // Update the Marey y scale domain
    this.yScale.domain(selection.map(this.yScrollScale.invert));

    // Update marey axes
    this.refreshYAxes();

    // Update the timeline
    this.updateTimeline();

    // Update the trips
    this.drawTrips();

    // Sync the zoom transform
    const zoomTransform = d3.zoomIdentity
      .scale(this.dims.mareyScroll.height / (selection[1] - selection[0]))
      .translate(0, -selection[0]);
    this.g.diagram.call(this.zoomBehaviour.transform, zoomTransform);

    // Update the transform scale
    this.lastK = this.dims.mareyScroll.height / (selection[1] - selection[0]);
  }

  /**
   * Stop selection brush handler
   */
  brushedStops() {
    if (!d3event.sourceEvent) return;

    // Get the brush selection
    const { selection } = d3event;
    const transitionDuration = 500;

    // If the selection is empty, select the full range
    if (!selection) {
      this.g.stopSelection.call(
        this.stopSelectionBehavior.move,
        this.yStopSelScale.range(),
      );
      return;
    }

    // Get new domain from selection
    let newDomain = selection.map(this.yStopSelScale.invert);

    // Get the closest stop to a given distance
    const getClosestStop = (goalDistance) => {
      let minDelta = { delta: Number.MAX_SAFE_INTEGER, index: -1, distance: -1 };
      for (const [index, distance] of this.journeyPatternMix.referenceJP.distances.entries()) {
        const currentDelta = Math.abs(distance - goalDistance);
        if (currentDelta < minDelta.delta) minDelta = { delta: currentDelta, index, distance };
      }
      return minDelta;
    };

    // Round the selection to the stops
    newDomain = newDomain.map(getClosestStop);

    // If the user tried to select a single stop, fix that
    if (newDomain[0].distance === newDomain[1].distance) {
      const referenceJPdistances = this.journeyPatternMix.referenceJP.distances;
      // If we're not at the end of the domain, select as the end stop the next one
      if (newDomain[1].index < referenceJPdistances.length - 1) {
        newDomain[1].index += 1;
        newDomain[1].distance = referenceJPdistances[newDomain[1].index];
      // If we're at the end, select as the previous stop the previous one
      } else {
        newDomain[0].index -= 1;
        newDomain[0].distance = referenceJPdistances[newDomain[0].index];
      }
    }

    // Update the selection
    this.g.stopSelection
      .transition().duration(transitionDuration)
      .call(
        this.stopSelectionBehavior.move,
        newDomain.map(({ distance }) => distance).map(this.yStopSelScale),
      );

    // Update the Marey x scale domain
    this.xScale.domain(newDomain.map(({ distance }) => distance));

    // Update the x axis
    this.drawXAxis(transitionDuration);

    // Update the trips
    this.drawTrips(transitionDuration);
  }

  /**
   * Refresh the axes after changing the scale and/or the ticks
   */
  refreshYAxes() {
    this.yLeftAxis.tickFormat(this.yAxisTimeFormatter);
    this.yRightAxis.tickFormat(this.yAxisTimeFormatter);
    this.yLeftAxisG.call(this.yLeftAxis.scale(this.yScale));
    this.yRightAxisG.call(this.yRightAxis.scale(this.yScale));
  }

  /**
   * Handle the zoom/pan events on the diagram
   */
  zoomed() {
    if (d3event.sourceEvent) {
      // When the brush event is triggered, the brush handler
      // triggers a zoom event to sync the two parts,
      // but we don't want to handle the zoom in that case.
      if (['brush', 'end'].includes(d3event.sourceEvent.type)) return;

      // If the event is triggered by the scroll of the mouse wheel and the shift key
      // is not pressed, we interpret it as PAN
      if (d3event.sourceEvent.type === 'wheel' && !d3event.sourceEvent.shiftKey) {
        // Get the current domain in the Marey diagram y axis
        const selectedDomain = this.yScale.domain();
        // Compute number of seconds in the selected domain
        const secondsInSelectedDomain = (selectedDomain[1] - selectedDomain[0]) / 1000;
        // Get the delta (= amount of scroll) of the event
        let delta = d3event.sourceEvent.deltaY;
        // If deltaMode = 1, the delta amount is given in lines and not pixels. (Firefox specific)
        // The conversion factor between lines and pixels is roughly 18. (1 line = 18 pixels)
        delta *= d3event.sourceEvent.deltaMode === 1 ? 18 : 1;
        // Constant setting the scroll speed. The bigger the constant, the faster.
        const scrollFactor = 0.001;
        // Compute the number of seconds by which the selected domain will be panned/moved
        const step = Math.floor(delta * secondsInSelectedDomain * scrollFactor);
        // The tentative new selected domain
        const newDomain = [
          d3.timeSecond.offset(selectedDomain[0], step),
          d3.timeSecond.offset(selectedDomain[1], step),
        ];

        // The original domain, i.e. first and last times in the dataset
        const originalDomain = this.yScrollScale.domain();

        // If we're trying to pan back in time and we're already on the upper border,
        // or forward in time and we're at the lower border, stop
        if ((newDomain[0] === originalDomain[0] && delta < 0)
          || (newDomain[1] === originalDomain[1] && delta > 0)) return;

        // If the new domain is outside of the upper bound, set its start at the upper border
        if (newDomain[0] < originalDomain[0]) {
          [newDomain[0]] = originalDomain;
          newDomain[1] = d3.timeSecond.offset(newDomain[0], secondsInSelectedDomain);
        }
        // If the new domain is outside of the lower bound, set its start at the lower border
        if (newDomain[1] > originalDomain[1]) {
          [, newDomain[1]] = originalDomain;
          newDomain[0] = d3.timeSecond.offset(newDomain[1], -secondsInSelectedDomain);
        }

        // Update the selected domain
        this.yScale.domain(newDomain);

        // Update the zoom transform information. By default mouse wheel is used for zoom
        // so the transform will be updated by d3 as if we zoomed into the graph. Since
        // we are instead mapping the mouse wheel event to the panning, we have to manually
        // force update the zoom transform information.
        // The scale does not change (we're only panning, not zooming) and we therefore force
        // to the scale value the last known one (lastK).
        const zoomTransform = d3.zoomIdentity
          .scale(this.lastK)
          .translate(0, -this.yScrollScale(newDomain[0]));
        this.g.diagram.call(this.zoomBehaviour.transform, zoomTransform);
      } else {
        // If shift key is pressed, ZOOM.
        // Update the last known scale K value
        this.lastK = d3event.transform.k;
        this.yScale = d3event.transform.rescaleY(this.yScrollScale);
      }
    }

    // Update the brush selection
    this.g.scroll.call(
      this.brushBehaviour.move,
      this.yScale.domain().map(this.yScrollScale),
    );

    // Update the Marey y axes
    this.refreshYAxes();

    // Update the timeline
    this.updateTimeline();

    // Update the trips
    this.drawTrips();
  }

  /**
   * Create x and y scales for the visualization, used to draw the axes and the trips
   */
  createScales() {
    const referenceJPstopsDistances = this.journeyPatternMix.referenceJP.distances;
    const lastStopDistance = referenceJPstopsDistances[referenceJPstopsDistances.length - 1];
    this.xScale = d3.scaleLinear()
      .domain([0, lastStopDistance])
      .range([0, this.dims.marey.innerWidth]);
    this.yStopSelScale = d3.scaleLinear()
      .domain([0, lastStopDistance])
      .range([0, this.dims.mareyStopSelection.height]);
    this.yScale = d3.scaleTime()
      .domain([this.minTime, this.maxTime])
      .range([0, this.dims.marey.innerHeight]);
    this.yScrollScale = d3.scaleTime()
      .domain([this.minTime, this.maxTime])
      .range([0, this.dims.mareyScroll.height]);
  }

  /**
   * Create the SVG groups for the elements of the visualization.
   * In SVG the order of painting determines the "z-index" of the elements
   * so by changing the order of group creation we can adjust their "z-index".
   */
  createGroups() {
    this.xAxisG = this.g.diagram.append('g')
      .attr('class', 'top-axis axis')
      .attr('clip-path', 'url(#clip-path)');
    this.yLeftAxisG = this.g.diagram.append('g')
      .attr('class', 'left-axis axis');
    this.yRightAxisG = this.g.diagram.append('g')
      .attr('class', 'right-axis axis')
      .attr('transform', `translate(${this.dims.marey.innerWidth},0)`);
    this.yScrollAxisG = this.g.scroll.append('g')
      .attr('class', 'scroll-axis axis');
    this.yStopSelAxisG = this.g.stopSelection.append('g')
      .attr('class', 'stop-selection-axis axis');
    this.tripsG = this.g.diagram.append('g')
      .attr('class', 'trips')
      .attr('clip-path', 'url(#clip-path-trips)');
    this.timelineG = this.g.diagram.append('g')
      .attr('class', 'timeline');
  }

  /**
   * Vertical axes drawing, left and rights
   */
  drawYAxes() {
    this.yLeftAxis = d3.axisLeft(this.yScale)
      .ticks(20)
      .tickFormat(this.yAxisTimeFormatter);

    this.yRightAxis = d3.axisRight(this.yScale)
      .ticks(20)
      .tickFormat(this.yAxisTimeFormatter);

    this.yScrollAxis = d3.axisRight(this.yScrollScale)
      .ticks(20)
      .tickFormat(this.yAxisTimeFormatter);

    this.yStopSelAxis = d3.axisRight(this.yStopSelScale)
      .tickValues(this.journeyPatternMix.referenceJP.distances)
      .tickFormat((_, index) => {
        // Truncate the tick label if longer than maxChars chars
        const maxChars = 25;
        const stop = this.journeyPatternMix.referenceJP.stops[index];
        let label = `${stop.name}`;
        if (label.length > maxChars) label = `${label.substr(0, maxChars - 3)}...`;
        return label;
      });

    this.yLeftAxisG.call(this.yLeftAxis);
    this.yRightAxisG.call(this.yRightAxis);
    this.yScrollAxisG.call(this.yScrollAxis);
    this.yStopSelAxisG.call(this.yStopSelAxis);

    // Add circle to represent the stop in the stop selection brush
    this.yStopSelAxisG.selectAll('.tick').append('circle').attr('r', 3);
  }

  /**
   * Horizontal axis drawing
   * @param {number} transitionDuration - Duration of the transition
   */
  drawXAxis(transitionDuration = 0) {
    if (typeof this.xAxis === 'undefined') {
      this.xAxis = d3.axisTop(this.xScale)
        .tickSize(-this.dims.marey.innerHeight)
        .tickValues(this.journeyPatternMix.referenceJP.distances)
        .tickFormat((_, index) => this.journeyPatternMix.referenceJP.stops[index].name);
    }

    // Enhance vertical lines representing stops adding the stop code as attribute
    // to the SVG element and adding the "selected" CSS class to them when the mouse
    // cursor is positioned over
    const that = this;
    const bindTicksClick = () => {
      this.xAxisG.selectAll('.tick')
        .attr(
          'data-stop-area-code',
          (_, stopIndex) => this.journeyPatternMix.referenceJP.stops[stopIndex].area.code,
        )
        .on('mouseover', function f(_, stopIndex) {
          const stopAreaCode = that.journeyPatternMix.referenceJP.stops[stopIndex].area.code;
          // TODO: radius when selected and non selected (below) should be specified as a config
          // options somewhere else
          const selectedStopAreaRadius = 3;
          d3.select(`#map g.stopArea[data-stop-area-code='${stopAreaCode}'] circle`)
            .attr('r', selectedStopAreaRadius);
          d3.select(this).classed('selected', true);
        })
        .on('mouseout', function f(_, stopIndex) {
          const stopAreaCode = that.journeyPatternMix.referenceJP.stops[stopIndex].area.code;
          const deselectedStopAreaRadius = 1;
          d3.select(`#map g.stopArea[data-stop-area-code='${stopAreaCode}'] circle`)
            .attr('r', deselectedStopAreaRadius);
          d3.select(this).classed('selected', false);
        });
    };

    this.xAxisG
      .transition().duration(transitionDuration)
      .call(this.xAxis)
      .on('end', bindTicksClick);
  }

  /**
   * Create the horizontal line representing the timeline
   * and make it move when the mouse is hovered in the canvas
   * @param {Function} changeCallback - Callback to trigger when the timeline is moved
   */
  createTimeline(changeCallback = null) {
    // Initial position of the timeline
    const initialTimelineYpos = this.yScale(this.minTime);

    // Timeline initial position
    this.timelineG.attr('transform', `translate(0,${initialTimelineYpos})`);

    // Horizontal line drawing
    this.timelineG.append('line')
      .attr('x2', this.dims.marey.innerWidth)
      // Keep the line slightly below the mouse cursor so that it doesn't capture
      // all the mouse events, letting the elements "below" to listen to them
      .attr('y1', 1)
      .attr('y2', 1);

    // Label with the time
    this.timelineG.append('text')
      .text(this.timelineTimeFormat(this.minTime))
      .attr('x', 5)
      .attr('y', -5);

    // Register mouse movement listener.
    // Normally we would register the listener on the overlay, which
    // is the area that contains the timeline and the trips.
    // Doing that, though, means that elements with a "z-index" greater than
    // the overlay will get first the movement trigger, so that this handler would not be called.
    // Therefore we register the listener on the main group with all the SVG elements.
    this.updateTimeline = () => {
      // If the update is not triggered by an interaction, stop
      if (!(d3event.type === 'mousemove' || d3event.sourceEvent)) return;

      // Get the mouse position relative to the overlay
      // Using a closure we maintain the "this" context as the class instance,
      // but we don't have the DOM element reference so we have to get that manually.
      const [, yPos] = d3.mouse(this.overlay.node());
      // Since this handler is triggered also when the mouse cursor is not in the overlay,
      // we need to check that we are in it. It usually happens when we move the mouse
      // over the labels of the top axis, therefore we correct for that case.
      if (yPos < 0) return;

      // Get the time corresponding to the actual mouse position
      // and format it
      const time = this.yScale.invert(yPos);

      if (changeCallback) changeCallback(time);

      // Only update the vertical position to reflect the one of the mouse
      // if needed. With zoom and brush, we don't want to change the vertical
      // position. Only when the mouse is moved over the diagram
      if (d3event.type === 'mousemove') {
        // Update the y position of the timeline group
        this.timelineG.attr('transform', `translate(0,${yPos})`);
      }
      // Update the text showing the time
      this.timelineG.select('text').text(this.timelineTimeFormat(time));
    };
    this.g.diagram.on('mousemove', this.updateTimeline);
  }

  /**
   * Given a sequence of realtime positions, finds groups of positions that share status
   * and prognosis
   * @param {Array.<{
   *  time: Date,
   *  distance: number,
   *  status: string,
   *  prognosed: boolean}
   * >} sequence - Sequence of positions
   * @returns {Array.<{
   *  status: string,
   *  prognosis: boolean,
   *  positions: Array.<{time: Date, distance: number}>}
   * >} - Positions grouped by similarity
   */
  static getRealtimePaths(sequence) {
    const realtimePaths = {
      pathsList: [],
      startNewSequence: function f(position) {
        const { status, prognosed, ...barePosition } = position;
        this.pathsList.push({ status, prognosed, positions: [barePosition] });
      },
      addToLastSequence: function f(position) {
        const { status, prognosed, ...barePosition } = position;
        this.pathsList[this.pathsList.length - 1].positions.push(barePosition);
      },
      addPosition: function f(newPosition) {
        // If this is the first position we see, start a new sequence
        if (this.pathsList.length === 0) this.startNewSequence(newPosition);
        else {
          // If the status or prognosis of the new position are different from the
          // ones of the last sequence added, start a new sequence. Otherwise continue it.
          const lastAddedPath = this.pathsList[this.pathsList.length - 1];
          const breakCondition = (newPosition.prognosed !== lastAddedPath.prognosed
            || newPosition.status !== lastAddedPath.status);

          this.addToLastSequence(newPosition);
          if (breakCondition) this.startNewSequence(newPosition);
        }
      },
    };

    for (const position of sequence) realtimePaths.addPosition(position);

    return realtimePaths.pathsList;
  }

  /**
   * Current approximation to use
   */
  get currentApproximation() {
    return {
      showDots: this.secondsInSelectedDomain < 60 * 60,
    };
  }

  /**
   * Compute information needed to draw the trips on the Marey diagram
   * @return {Array.<Object>} - Trip drawing information
   */
  computeTrips() {
    /*
    // Compute drawing information for the trips of the reference journey pattern
<<<<<<< HEAD
    const trips = this.journeyPatternMix.referenceJP.vehicleJourneys
      .map(({ code, tripLabel, staticSchedule, firstAndLastTimes, realTimeData }) => ({
=======
    const tripsOld = this.journeyPatternMix.referenceJP.vehicleJourneys
      .map(({ code, staticSchedule, firstAndLastTimes, realTimeData }) => ({
>>>>>>> 1cc1a395
        code,
        tripLabel,
        // For the reference journey pattern there is only one sequence
        staticSequences: [staticSchedule.map(({ time, distance }) => ({ time, distance }))],
        realtimeSequences: realTimeData.map(({ vehicleNumber, blockNumber, positions }) => ({
          vehicleNumber,
          blockNumber,
          // Again, only one sequence per vehicle for the reference journey pattern
          sequences: [positions.map(({ time, distanceFromStart, status, prognosed }) => ({
            time,
            distance: distanceFromStart,
            status,
            prognosed,
          }))],
        })),
        firstAndLastTimes,
        markers: null,
      }));
    */

    const trips = [];
    // Compute drawing information for the trips of the reference journey pattern
    for (const { code, staticSchedule, firstAndLastTimes, realTimeData, markers } of
      this.journeyPatternMix.referenceJP.vehicleJourneys) {
      const tripMarkers = [];
      // If there are markers to add, add them
      if (markers) {
        // Deep clone markers
        const leftOverMarkers = markers.slice();
        for (const [indexP, { time, distance }] of staticSchedule.entries()) {
          for (const [indexM, marker] of leftOverMarkers.entries()) {
            if (indexP !== staticSchedule.length - 1) {
              const nextPosition = staticSchedule[indexP + 1];
              if (time <= marker.time && marker.time < nextPosition.time) {
                const x1 = distance;
                const y1 = time;
                const x2 = nextPosition.distance;
                const y2 = nextPosition.time;
                const yM = marker.time;
                const xM = (((x1 - x2) / (y1 - y2)) * yM)
                           - (((x1 * y2) - (x2 * y1)) / (y1 - y2));
                marker.distance = xM;
                tripMarkers.push(marker);
                leftOverMarkers.splice(indexM, 1);
                break;
              }
            }
          }
        }
      }
      trips.push({
        code,
        // For the reference journey pattern there is only one sequence
        staticSequences: [staticSchedule.map(({ time, distance }) => ({ time, distance }))],
        realtimeSequences: realTimeData.map(({ vehicleNumber, positions }) => ({
          vehicleNumber,
          // Again, only one sequence per vehicle for the reference journey pattern
          sequences: [positions.map(({ time, distanceFromStart, status, prognosed }) => ({
            time,
            distance: distanceFromStart,
            status,
            prognosed,
          }))],
        })),
        markers: tripMarkers,
        firstAndLastTimes,
      });
    }

    // Then compute the trip drawing information for the other journey patterns that share
    // at least one link with the reference JP
    for (const otherJP of this.journeyPatternMix.otherJPs) {
      // Iterate over the trips of the journey pattern
      for (const vehicleJourney of otherJP.journeyPattern.vehicleJourneys) {
        const tripMarkers = [];
        // Min and max time of every static/realtime position of the current journey,
        // only for the shared segments
        let minTime = null;
        let maxTime = null;

        // Update min and max time boundaries
        const updateTimeBoundaries = (time) => {
          if (minTime === null || time < minTime) minTime = time;
          if (maxTime === null || time > maxTime) maxTime = time;
        };

        const staticSequences = [];
        // For each trip of the "other" journey patterns, iterate over the sequences
        // shared with the reference journey pattern and add the corresponding "timinglinks"
        const { referenceSequences, otherSequences } = otherJP.sharedSequences;
        for (let i = 0; i < referenceSequences.length; i += 1) {
          const refSequence = referenceSequences[i];
          const otherSequence = otherSequences[i];

          staticSequences.push(refSequence.map((refIndex, j) => {
            // Index is multiplied by 2 because times array is twice the length as the distances one
            const time = vehicleJourney.times[otherSequence[j] * 2];
            updateTimeBoundaries(time);
            return {
              time,
              distance: this.journeyPatternMix.referenceJP.distances[refIndex],
            };
          }));
        }

        // If there are markers to add, add them
        if (vehicleJourney.markers) {
          // Deep clone markers
          const leftOverMarkers = vehicleJourney.markers.slice();
          for (const staticSequence of staticSequences) {
            for (const [indexP, { time, distance }] of staticSequence.entries()) {
              for (const [indexM, marker] of leftOverMarkers.entries()) {
                if (indexP !== staticSequence.length - 1) {
                  const nextPosition = staticSequence[indexP + 1];
                  if (time <= marker.time && marker.time < nextPosition.time) {
                    const x1 = distance;
                    const y1 = time;
                    const x2 = nextPosition.distance;
                    const y2 = nextPosition.time;
                    const yM = marker.time;
                    const xM = (((x1 - x2) / (y1 - y2)) * yM)
                               - (((x1 * y2) - (x2 * y1)) / (y1 - y2));
                    marker.distance = xM;
                    tripMarkers.push(marker);
                    leftOverMarkers.splice(indexM, 1);
                    break;
                  }
                }
              }
            }
          }
        }

        const realtimeSequences = [];
        // Iterate over each of the real time vehicles
<<<<<<< HEAD
        for (const { vehicleNumber, blockNumber, positions } of vehicleJourney.realTimeData) {
=======
        for (const { vehicleNumber, positions, markers } of vehicleJourney.realTimeData) {
>>>>>>> 1cc1a395
          const vehicleSequences = [];

          // Iterate over the shared sequence
          for (let i = 0; i < referenceSequences.length; i += 1) {
            const refSequence = referenceSequences[i];
            const otherSequence = otherSequences[i];
            const lastStopIndexTerm = otherSequence[otherSequence.length - 1];

            // For each shared sequence, add the positions data of the current trip by mapping
            // the distance relative to the last stop of the trip to the absolute distance
            // in the reference journey pattern
            const vehicleSequence = positions
              .filter(({ lastStopIndex }) => otherSequence.includes(lastStopIndex))
              // Filter out last stop of the sequence beyond the arrival / departure
              .filter(({ distanceSinceLastStop, lastStopIndex }) =>
                !(distanceSinceLastStop > 0 && lastStopIndex === lastStopIndexTerm))
              .map(({ time, distanceSinceLastStop, lastStopIndex, status, prognosed }) => {
                // Find the index of the last stop before the current position
                // in the reference journey pattern
                const lastStopRefIndex = refSequence[otherSequence.indexOf(lastStopIndex)];
                // Get distance of last stop in the reference journey pattern
                const lastStopRefDistance = this.journeyPatternMix
                  .referenceJP
                  .distances[lastStopRefIndex];
                updateTimeBoundaries(time);

                return {
                  time,
                  status,
                  prognosed,
                  // Map the distance by adding the distance of the last stop in the reference
                  // journey pattern to the distance since the last stop
                  distance: distanceSinceLastStop + lastStopRefDistance,
                };
              });

            // If there are markers to add, add them
            if (markers) {
              // Deep clone markers
              const leftOverMarkers = markers.slice();
              for (const [indexP, { time, distance }] of vehicleSequence.entries()) {
                for (const [indexM, marker] of leftOverMarkers.entries()) {
                  if (indexP !== vehicleSequence.length - 1) {
                    const nextPosition = vehicleSequence[indexP + 1];
                    if (time <= marker.time && marker.time < nextPosition.time) {
                      const x1 = distance;
                      const y1 = time;
                      const x2 = nextPosition.distance;
                      const y2 = nextPosition.time;
                      const yM = marker.time;
                      const xM = (((x1 - x2) / (y1 - y2)) * yM)
                                 - (((x1 * y2) - (x2 * y1)) / (y1 - y2));
                      marker.distance = xM;
                      tripMarkers.push(marker);
                      leftOverMarkers.splice(indexM, 1);
                      break;
                    }
                  }
                }
              }
            }

            // Filter out sequences with zero length (can happen that a vehicle belonging to a
            // journey pattern that shares >1 link(s) with the reference one does not have any
            // positions to be drawn because the positions are not part of the shared links)
            if (vehicleSequence.length) vehicleSequences.push(vehicleSequence);
          }

          // Filter out vehicles without any position information (can happen that a vehicle
          // does not have any realtime position data)
          if (vehicleSequences.length) {
            realtimeSequences.push({
              vehicleNumber,
              blockNumber,
              sequences: vehicleSequences,
            });
          }
        }

        trips.push({
          code: vehicleJourney.code,
          tripLabel: vehicleJourney.tripLabel,
          staticSequences,
          realtimeSequences,
          markers: tripMarkers,
          firstAndLastTimes: { first: minTime, last: maxTime },
        });
      }
    }

    return trips;
  }

  /**
   * Draw the trips on the diagram
   * @param {number} transitionDuration - Duration of the transition in case of stop selection
   */
  drawTrips(transitionDuration) {
    // TODO: move these constants in a separate config file
    const selectedTripStaticStopRadius = 3;
    const selectedTripRTposRadius = 3;
    const selectedTripRadius = 6;
    const deSelectedTripStaticStopRadius = 2;
    const deSelectedTripRTposRadius = 2;
    const deSelectedTripRadius = 3;

    // Determines if a trip is in the currently selected domain
    const tripInSelectedDomain = (trip) => {
      const [minShownTime, maxShownTime] = this.yScale.domain();
      const { first: firstTripTime, last: lastTripTime } = trip.firstAndLastTimes;

      return (firstTripTime < minShownTime && lastTripTime > maxShownTime)
        || (minShownTime < firstTripTime && firstTripTime < maxShownTime)
        || (minShownTime < lastTripTime && lastTripTime < maxShownTime);
    };

    // Get all the trips in the currently selected domain
    const tripsInSelectedDomain = this.trips.filter(tripInSelectedDomain);

    // Trip selection
    const tripsSel = this.tripsG.selectAll('g.trip')
      .data(tripsInSelectedDomain, ({ code }) => code);

    // Trip exit
    tripsSel.exit().remove();

    // Get the overlay element from the class instance because we'll lose the "this" reference later
    const { overlay } = this;

    // Inside the trip events handlers the "this" context will be changed so we store a reference
    // to it in "that" to access it inside the functions
    const that = this;

    // Handler mouse over trip event
    // Classic function instead of () => {} because "this" context gets modified
    function tripMouseOver(trip) {
      // Get the SVG g element corresponding to this trip
      const tripSel = d3.select(this);
      // Get the current mouse position
      const [xPos, yPos] = d3.mouse(overlay.node());
      // Add label with the code of the trip next to the mouse cursor
      tripSel.append('text')
        .attr('class', 'tripLabel')
        .attr('x', xPos)
        .attr('y', yPos)
        .attr('dy', -10)
        .text(({ tripLabel }) => tripLabel);
      // Add 'selected' class to the trip SVG group
      tripSel.classed('selected', true);
      tripSel.selectAll('circle.static-stop').attr('r', selectedTripStaticStopRadius);
      tripSel.selectAll('circle.rt-position').attr('r', selectedTripRTposRadius);
      // In the map, highlight the vehicle
      d3.select(`#map g.trip[data-code='${trip.code}'] circle`).attr('r', selectedTripRadius);
    }

    // Handle mouse out of trip event
    function tripMouseOut(trip) {
      // Similarly as above
      const tripSel = d3.select(this);
      tripSel.select('text.tripLabel').remove();
      tripSel.classed('selected', false);

      tripSel.selectAll('circle.static-stop').attr('r', deSelectedTripStaticStopRadius);
      tripSel.selectAll('circle.rt-position').attr('r', deSelectedTripRTposRadius);
      d3.select(`#map g.trip[data-code='${trip.code}'] circle`).attr('r', deSelectedTripRadius);
    }

    // Handle click on a trip
    function tripClick(trip) {
      let { first, last } = trip.firstAndLastTimes;
      first = d3.timeMinute.offset(first, -1);
      last = d3.timeMinute.offset(last, +1);
      // Update zoom status to reflect change in domain
      that.g.diagram.call(that.zoomBehaviour.transform, d3.zoomIdentity
        .scale(that.lastK)
        .translate(0, -that.yScrollScale(first)));
      // Update brush status to reflect change in domain
      that.g.scroll
        .call(that.brushBehaviour.move, [
          that.yScrollScale(first),
          that.yScrollScale(last),
        ]);
      // Update Marey diagram domain
      that.yScale.domain([first, last]);
      tripMouseOut.call(this, trip);
    }

    // Trip enter
    const tripsEnterUpdateSel = tripsSel.enter().append('g')
      .attr('class', 'trip')
      .attr('data-trip-code', ({ code }) => code)
      .on('mouseover', tripMouseOver)
      .on('mouseout', tripMouseOut)
      .on('click', tripClick)
      // Trip enter + update
      .merge(tripsSel);

    // Trip enter + update > static sequences selection
    const staticSequencesSel = tripsEnterUpdateSel
      .selectAll('path.static-sequence')
      .data(({ staticSequences }) => staticSequences);

    // Trip enter + update > static sequences exit
    staticSequencesSel.exit().transition().duration(transitionDuration).remove();

    // Trip enter + update > static sequences enter
    staticSequencesSel.enter()
      .append('path')
      .attr('class', 'static-sequence')
      // Trip enter + update > static sequences enter + update
      .merge(staticSequencesSel)
      .transition()
      .duration(transitionDuration)
      .attr('d', schedule => this.tripLineGenerator(schedule));

    // Trip enter + update > static stops selection
    const staticStopsSel = tripsEnterUpdateSel
      .selectAll('circle.static-stop')
      .data(({ staticSequences }) => (this.currentApproximation.showDots
        ? flatten(staticSequences) : []));

    // Trip enter + update > static stops exit
    staticStopsSel.exit().remove();

    // Trip enter + update > static stops enter
    staticStopsSel.enter()
      .append('circle')
      .attr('class', 'static-stop')
      .attr('r', deSelectedTripStaticStopRadius)
      .merge(staticStopsSel)
      .transition()
      .duration(transitionDuration)
      .attr('cx', ({ distance }) => this.xScale(distance))
      .attr('cy', ({ time }) => this.yScale(time));

    // Trip enter + update > realtime vehicle sequences selection
    const realtimeVehiclesSel = tripsEnterUpdateSel
      .selectAll('g.vehicle')
      .data(({ realtimeSequences }) => realtimeSequences);

    // Trip enter + update > realtime vehicle sequences exit
    realtimeVehiclesSel.exit().remove();

    // Trip enter + update > realtime vehicle sequences enter
    const realtimeVehiclesEnterUpdateSel = realtimeVehiclesSel.enter()
      .append('g')
      .attr('class', 'vehicle')
      .attr('data-vehicle-number', ({ vehicleNumber }) => vehicleNumber)
      // Trip enter + update > realtime vehicle sequences enter + update
      .merge(realtimeVehiclesSel);

    // Trip enter + update > realtime vehicle sequences > realtime link selection
    const realtimeVehiclesLinksSel = realtimeVehiclesEnterUpdateSel
    // const realtimeVehiclesEnterUpdateSel
      .selectAll('path.rt-sequence')
      // Compute the realtime links for each sequence and make a single array out of it
      .data(({ sequences }) => flatten(sequences.map(sequence => MareyDiagram
        .getRealtimePaths(sequence))));

    // Trip enter + update > realtime vehicle sequences > realtime link exit
    realtimeVehiclesLinksSel.exit().remove();

    // // Trip enter + update > realtime vehicle sequences > realtime link enter
    realtimeVehiclesLinksSel.enter()
      .append('path')
      // Trip enter + update > realtime vehicle sequences > realtime link enter + update
      .merge(realtimeVehiclesLinksSel)
      .attr('class', ({ status }) => `rt-sequence ${status}`)
      .classed('prognosed', ({ prognosed }) => prognosed)
      .transition()
      .duration(transitionDuration)
      .attr('d', ({ positions }) => this.tripLineGenerator(positions));

    // Trip enter + update > realtime vehicle sequences > realtime position selection
    const realtimeVehiclesPositionsSel = realtimeVehiclesEnterUpdateSel
      .selectAll('circle.rt-position')
      // Draw the circles representing the positions only at the maximum zoom level
      .data(({ sequences }) => (this.currentApproximation.showDots ? flatten(sequences) : []));

    // Trip enter + update > realtime vehicle sequences > realtime position exit
    realtimeVehiclesPositionsSel.exit().remove();

    // Trip enter + update > realtime vehicle sequences > realtime position enter
    realtimeVehiclesPositionsSel.enter()
      .append('circle')
      .attr('class', ({ status }) => `rt-position ${status}`)
      .classed('prognosed', ({ prognosed }) => prognosed)
      .attr('r', deSelectedTripRTposRadius)
      .merge(realtimeVehiclesPositionsSel)
      .transition()
      .duration(transitionDuration)
      .attr('cx', ({ distance }) => this.xScale(distance))
      // Trip enter + update > realtime vehicle sequences > realtime position enter
      .attr('cy', ({ time }) => this.yScale(time));

    // Draw the markers at the end so that they are on top of everything else
    // Trip enter + update > marker selection
    const tripMarkersSel = tripsEnterUpdateSel
      .selectAll('g.marker')
      .data(({ markers }) => (typeof markers !== 'undefined' ? markers : []));

    // Trip enter + update > marker exit
    tripMarkersSel.exit().remove();

    // Trip enter + update > marker enter
    const tripMarkersGroup = tripMarkersSel.enter().append('g').attr('class', 'marker');
    tripMarkersGroup
      .on('mouseover', function f() {
        d3event.stopPropagation();
        d3.select(this).append('text').attr('class', 'message').text(({ message, url }) => `${message} | ${url}`);
      })
      .on('mouseout', function f() {
        d3event.stopPropagation();
        d3.select(this).select('text.message').remove();
      })
      .merge(tripMarkersSel)
      .attr('transform', ({ distance, time }) => `translate(${this.xScale(distance)},${this.yScale(time)})`);

    tripMarkersGroup.append('image')
      .attr('width', 15)
      .attr('height', 15)
      .attr('xlink:href', 'data:image/png;base64,iVBORw0KGgoAAAANSUhEUgAAAEAAAABACAYAAACqaXHeAAAABmJLR0QA/wD/AP+gvaeTAAADC0lEQVR4nO2aPWgUQRiGn1XjT4yQwiBGCAhaxDQSBEEJYqNC1NhEbCQWYikEC1vBaBkQCSKWYqFY2Kig8a8QIdGAiI0/KIiCQUW8i4IJWYvZJXfnTG5mb3ZnQuaBD3Kb2W/f99293dlJIBAIBAKBQCAQCATmiIBjwBgwBcQLtMrAE2C/aQDDHoi3XWd0ze/2QGxepXUl3PRAaF71uNZsJAngC7BeJ6kFSBlYU7lhiWTQ2mK0OOG/Ey4L4HsBQlzxoXaDLIDRAoS4QstbNzCL+xuW7ZoBOnWTGvFAsO0a0TUPsBJ46oFoW/UCaDYJAKANeOeB+EbrE9Buaj6lHfE+4NpE1noJdGQ1n9IMXPXAjGldB1ZnMXxYsf0I8MMDY/XqJ3DU0FsVM8CA4ncbgHsemFTVQ9SX/AAwrRNA2uwS4mlQSwScBH57YDitP8Ap5BO75cDFirHaAcTAa8TESEYnMO6B+VfAVoXGLYhHYOV4owBi4C9iMWGpZOwy4HQypmjjs8AFYIVEVwScQL6aZRxAWs+ATYp9tgNvCjT/Edil0NKBuBeo9s0cQAz8QiQrYxXijOT9HnEDaFVo6Kf+k6qhANK6g3rRZB9iUcW28UngkOKYrcA1zT5WAoiBr0CfokcbcMui+buop7N7gc8GvawFkNYVoEXR6zhQasB4KekhowW4jPlXznoAMfAe2Knot5lsj8vxZF8ZO4C3GbXmEkCMmEGeR0w8amkChhAzsXp9ppOxTYo+55JjZdWZWwBpTQBdit7dzP92OYZ64tWV9G5UX+4BxIip6SDyZfcI6AVuI+7sk8nPvfOMH0x62tBWSABpjSJeoLKyDhGOTU11sXmwGPiGmKCY0p/sa1tP4QFUXg09GsfvAR7kqKMK2XdOK6UGeI5YrbnP3B8qNgJ7EAsW23I+fqT8kJB3AK6p8ixbQFhUhABcC3BNCMC1ANeEACTbpgpXURyl2g2yACYKEOIKLW995DcNdV0HdJMa8kCs7Tqraz7lIOL/6soeiM9aZeARBmc+EAgEAoHA4uEfmPh3WpWTDh8AAAAASUVORK5CYII=');
  }
}<|MERGE_RESOLUTION|>--- conflicted
+++ resolved
@@ -666,35 +666,6 @@
    * @return {Array.<Object>} - Trip drawing information
    */
   computeTrips() {
-    /*
-    // Compute drawing information for the trips of the reference journey pattern
-<<<<<<< HEAD
-    const trips = this.journeyPatternMix.referenceJP.vehicleJourneys
-      .map(({ code, tripLabel, staticSchedule, firstAndLastTimes, realTimeData }) => ({
-=======
-    const tripsOld = this.journeyPatternMix.referenceJP.vehicleJourneys
-      .map(({ code, staticSchedule, firstAndLastTimes, realTimeData }) => ({
->>>>>>> 1cc1a395
-        code,
-        tripLabel,
-        // For the reference journey pattern there is only one sequence
-        staticSequences: [staticSchedule.map(({ time, distance }) => ({ time, distance }))],
-        realtimeSequences: realTimeData.map(({ vehicleNumber, blockNumber, positions }) => ({
-          vehicleNumber,
-          blockNumber,
-          // Again, only one sequence per vehicle for the reference journey pattern
-          sequences: [positions.map(({ time, distanceFromStart, status, prognosed }) => ({
-            time,
-            distance: distanceFromStart,
-            status,
-            prognosed,
-          }))],
-        })),
-        firstAndLastTimes,
-        markers: null,
-      }));
-    */
-
     const trips = [];
     // Compute drawing information for the trips of the reference journey pattern
     for (const { code, staticSchedule, firstAndLastTimes, realTimeData, markers } of
@@ -810,11 +781,8 @@
 
         const realtimeSequences = [];
         // Iterate over each of the real time vehicles
-<<<<<<< HEAD
-        for (const { vehicleNumber, blockNumber, positions } of vehicleJourney.realTimeData) {
-=======
-        for (const { vehicleNumber, positions, markers } of vehicleJourney.realTimeData) {
->>>>>>> 1cc1a395
+        for (const { vehicleNumber, blockNumber, positions, markers }
+          of vehicleJourney.realTimeData) {
           const vehicleSequences = [];
 
           // Iterate over the shared sequence
@@ -829,8 +797,9 @@
             const vehicleSequence = positions
               .filter(({ lastStopIndex }) => otherSequence.includes(lastStopIndex))
               // Filter out last stop of the sequence beyond the arrival / departure
-              .filter(({ distanceSinceLastStop, lastStopIndex }) =>
-                !(distanceSinceLastStop > 0 && lastStopIndex === lastStopIndexTerm))
+              .filter(({ distanceSinceLastStop,
+                lastStopIndex }) => !(distanceSinceLastStop > 0
+                  && lastStopIndex === lastStopIndexTerm))
               .map(({ time, distanceSinceLastStop, lastStopIndex, status, prognosed }) => {
                 // Find the index of the last stop before the current position
                 // in the reference journey pattern
